--- conflicted
+++ resolved
@@ -1176,12 +1176,8 @@
 
     if( val_list.p_list->i_count <= 0 ) /* no tracks */
     {
-<<<<<<< HEAD
         var_FreeList( &val_list, &text_list);
-=======
-        var_Change( p_input, psz_variable, VLC_VAR_FREELIST, &val_list, &text_list);
         vlc_object_release( p_input );
->>>>>>> b36b614a
         return NULL;
     }
 
